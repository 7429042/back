--- conflicted
+++ resolved
@@ -5,15 +5,14 @@
 import { CreateUserDto } from './dto/create-user.dto';
 import { MongoServerError } from 'mongodb';
 import * as bcrypt from 'bcrypt';
+import { LoginUserDto } from './dto/login-user.dto';
+import { JwtService } from '@nestjs/jwt';
 
 @Injectable()
 export class UsersService {
   constructor(
-<<<<<<< HEAD
     @InjectModel(User.name) private readonly userModel: Model<UserDocument>,
-=======
-    @InjectModel(User.name) private readonly userModel: Model<UserDocument>
->>>>>>> 98da76fb
+    private jwtService: JwtService,
   ) {}
 
   async create(dto: CreateUserDto) {
@@ -39,6 +38,29 @@
     }
   }
 
+  async login(dto: LoginUserDto) {
+    const normalizedEmail = dto.email.toLowerCase().trim();
+    const user = await this.userModel
+      .findOne({ email: normalizedEmail })
+      .exec();
+    if (!user) {
+      throw new BadRequestException('Invalid email or password');
+    }
+    const isMatch = await bcrypt.compare(dto.password, user.passwordHash);
+    if (!isMatch) {
+      throw new BadRequestException('Invalid email or password');
+    }
+    const payload = {
+      sub: user._id.toString(),
+      role: user.role,
+      email: user.email,
+    };
+    const accessToken = this.jwtService.sign(payload);
+    const obj = user.toObject();
+    Reflect.deleteProperty(obj, 'passwordHash');
+    return { accessToken, user: obj };
+  }
+
   async findById(id: string) {
     return await this.userModel
       .findById(id)
@@ -46,9 +68,4 @@
       .lean()
       .exec();
   }
-
-  async findByEmail(email: string) {
-    const normalized = email.toLowerCase().trim();
-    return this.userModel.findOne({ email: normalized }).exec();
-  }
 }